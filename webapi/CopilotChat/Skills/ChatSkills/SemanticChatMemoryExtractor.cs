--- conflicted
+++ resolved
@@ -3,6 +3,7 @@
 using System;
 using System.Globalization;
 using System.Linq;
+using System.Threading;
 using System.Threading.Tasks;
 using Microsoft.Extensions.Logging;
 using Microsoft.SemanticKernel;
@@ -34,6 +35,7 @@
     /// <param name="context">The Semantic Kernel context.</param>
     /// <param name="options">The prompts options.</param>
     /// <param name="logger"></param>
+    [Obsolete]
     internal static async Task ExtractSemanticChatMemoryAsync(string chatId,
         IKernel kernel,
         SKContext context,
@@ -51,11 +53,7 @@
                 );
                 foreach (var item in semanticMemory.Items)
                 {
-<<<<<<< HEAD
-                    await CreateMemoryAsync(item, chatId, context, memoryName, options, logger);
-=======
-                    await CreateMemoryAsync(item, chatId, kernel.Memory, memoryName, options);
->>>>>>> b7e729fc
+                    await CreateMemoryAsync(item, chatId, kernel.Memory, memoryName, options, logger, context.CancellationToken);
                 }
             }
             catch (Exception ex) when (!ex.IsCriticalException())
@@ -120,67 +118,51 @@
     /// </summary>
     /// <param name="item">A SemanticChatMemoryItem instance</param>
     /// <param name="chatId">The ID of the chat the memories belong to</param>
-    /// <param name="context">The context that contains the memory</param>
+    /// <param name="ISemanticTextMemory">The semantic memory instance</param>
     /// <param name="memoryName">Name of the memory</param>
     /// <param name="options">The prompts options.</param>
     /// <param name="logger">Logger</param>
-    internal static async Task CreateMemoryAsync(SemanticChatMemoryItem item,
+    /// <param name="cancellationToken">Cancellation token</param>
+    internal static async Task CreateMemoryAsync(
+        SemanticChatMemoryItem item,
         string chatId,
         ISemanticTextMemory semanticTextMemory,
         string memoryName,
-        PromptsOptions options, ILogger logger)
+        PromptsOptions options,
+        ILogger logger,
+        CancellationToken cancellationToken
+    )
     {
         var memoryCollectionName = SemanticChatMemoryExtractor.MemoryCollectionName(chatId, memoryName);
 
-<<<<<<< HEAD
         try
         {
             // Search if there is already a memory item that has a high similarity score with the new item.
-            var memories = await context.Memory.SearchAsync(
+            var memories = await semanticTextMemory.SearchAsync(
                     collection: memoryCollectionName,
                     query: item.ToFormattedString(),
                     limit: 1,
                     minRelevanceScore: options.SemanticMemoryRelevanceUpper,
-                    cancellationToken: context.CancellationToken
+                    cancellationToken: cancellationToken
                 )
                 .ToListAsync()
                 .ConfigureAwait(false);
-=======
-        // Search if there is already a memory item that has a high similarity score with the new item.
-        var memories = await semanticTextMemory.SearchAsync(
-                collection: memoryCollectionName,
-                query: item.ToFormattedString(),
-                limit: 1,
-                minRelevanceScore: options.SemanticMemoryRelevanceUpper
-            )
-            .ToListAsync()
-            .ConfigureAwait(false);
->>>>>>> b7e729fc
 
-            if (memories.Count == 0)
+            if (memories.Count() == 0)
             {
-                await context.Memory.SaveInformationAsync(
+                await semanticTextMemory.SaveInformationAsync(
                     collection: memoryCollectionName,
                     text: item.ToFormattedString(),
                     id: Guid.NewGuid().ToString(),
                     description: memoryName,
-                    cancellationToken: context.CancellationToken
+                    cancellationToken: cancellationToken
                 );
             }
         }
         catch (Exception connectorException)
         {
-<<<<<<< HEAD
             // A store exception might be thrown if the collection does not exist, depending on the memory store connector.
             logger.LogError(connectorException, "Cannot search collection {0}", memoryCollectionName);
-=======
-            await semanticTextMemory.SaveInformationAsync(
-                collection: memoryCollectionName,
-                text: item.ToFormattedString(),
-                id: Guid.NewGuid().ToString(),
-                description: memoryName
-            );
->>>>>>> b7e729fc
         }
     }
 
